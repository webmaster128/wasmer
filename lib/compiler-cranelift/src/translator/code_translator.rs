--- conflicted
+++ resolved
@@ -1758,8 +1758,6 @@
             return Err(wasm_unsupported!("proposed tail-call operator {:?}", op));
         }
 
-<<<<<<< HEAD
-=======
         Operator::I64x2Eq
         | Operator::I64x2Ne
         | Operator::I64x2AllTrue
@@ -1798,7 +1796,6 @@
             return Err(wasm_unsupported!("updated proposed simd operator {:?}", op));
         }
 
->>>>>>> fd3373a9
         Operator::Try { .. }
         | Operator::Catch { .. }
         | Operator::Throw { .. }
