--- conflicted
+++ resolved
@@ -28,11 +28,7 @@
 
 [dev-dependencies]
 target-lexicon = { version = "0.11", default-features = false }
-<<<<<<< HEAD
-cranelift-codegen = { version = "0.72", features = ["enable-serde", "all-arch"] }
-=======
-cranelift-codegen = { version = "0.70", features = ["all-arch"] }
->>>>>>> 7d491b4b
+cranelift-codegen = { version = "0.72", features = ["all-arch"] }
 lazy_static = "1.4"
 
 [badges]
