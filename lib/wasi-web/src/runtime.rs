use std::time::Duration;
/// ^1: bindgen glue marks its calls as unsafe - namely the use of
///     shared references that can be sent to is not in line with
///     the way the rust borrow checker is meant to work. hence
///     this file has some `unsafe` code in it
use std::{future::Future, io, pin::Pin, sync::Arc, task::Poll};

use futures::future::BoxFuture;
use http::{HeaderMap, StatusCode};
use js_sys::Promise;
use tokio::{
    io::{AsyncRead, AsyncSeek, AsyncWrite},
    runtime::{Builder, Runtime},
    sync::mpsc,
};
#[allow(unused_imports, dead_code)]
use tracing::{debug, error, info, trace, warn};
use wasm_bindgen::prelude::*;
use wasm_bindgen_futures::JsFuture;
use wasmer_wasix::{
    http::{DynHttpClient, HttpRequest, HttpResponse},
    os::{TtyBridge, TtyOptions},
    runtime::{
        module_cache::ModuleCache,
        package_loader::{BuiltinPackageLoader, PackageLoader},
        resolver::{Source, WapmSource},
        task_manager::TaskWasm,
    },
    VirtualFile, VirtualNetworking, VirtualTaskManager, WasiThreadError, WasiTtyState,
};
use web_sys::WebGl2RenderingContext;

#[cfg(feature = "webgl")]
use super::webgl::GlContext;
#[cfg(feature = "webgl")]
use super::webgl::WebGl;
#[cfg(feature = "webgl")]
use super::webgl::WebGlCommand;
use super::{common::*, pool::WebThreadPool};
use crate::module_cache::WebWorkerModuleCache;

#[derive(Debug)]
pub(crate) enum TerminalCommandRx {
    Print(String),
    #[allow(dead_code)]
    Cls,
}

#[derive(Debug)]
pub(crate) struct WebRuntime {
    pub(crate) pool: WebThreadPool,
    #[cfg(feature = "webgl")]
    webgl_tx: mpsc::UnboundedSender<WebGlCommand>,
    tty: TtyOptions,

    http_client: DynHttpClient,
    package_loader: Arc<BuiltinPackageLoader>,
    source: Arc<WapmSource>,
    module_cache: Arc<dyn ModuleCache + Send + Sync>,
    net: wasmer_wasix::virtual_net::DynVirtualNetworking,
    tasks: Arc<dyn VirtualTaskManager>,
}

impl WebRuntime {
    #[allow(unused_variables)]
    pub(crate) fn new(
        pool: WebThreadPool,
        tty_options: TtyOptions,
        webgl2: WebGl2RenderingContext,
    ) -> WebRuntime {
        #[cfg(feature = "webgl")]
        let webgl_tx = GlContext::init(webgl2);

        let runtime: Arc<Runtime> = Arc::new(Builder::new_current_thread().build().unwrap());
        let runtime = Arc::new(WebTaskManager { pool: pool.clone() });

        let http_client = Arc::new(WebHttpClient { pool: pool.clone() });
        let source = WapmSource::new(
            WapmSource::WASMER_PROD_ENDPOINT.parse().unwrap(),
            http_client.clone(),
        );

        let wasmer_dir = std::env::current_dir().unwrap_or_else(|_| ".wasmer".into());

        // Note: the package loader and module cache have tiered caching, so
        // even if the filesystem cache fails (i.e. because we're compiled to
        // wasm32-unknown-unknown and running in a browser), the in-memory layer
        // should still work.
<<<<<<< HEAD
        let checkout_dir = wasmer_dir.join("checkouts");
        let cache_dir = wasmer_dir.join("compiled");
        let package_loader =
            BuiltinPackageLoader::new_with_client(checkout_dir, http_client.clone());
        let module_cache =
            ThreadLocalCache::default().with_fallback(FileSystemCache::new(cache_dir));
=======
        let package_loader = BuiltinPackageLoader::new_only_client(http_client.clone());
        let module_cache = WebWorkerModuleCache::default();
>>>>>>> fd135740
        WebRuntime {
            pool,
            tasks: runtime,
            tty: tty_options,
            #[cfg(feature = "webgl")]
            webgl_tx,
            http_client,
            net: Arc::new(WebVirtualNetworking),
            module_cache: Arc::new(module_cache),
            package_loader: Arc::new(package_loader),
            source: Arc::new(source),
        }
    }
}

#[derive(Clone, Debug)]
struct WebVirtualNetworking;

impl VirtualNetworking for WebVirtualNetworking {}

#[derive(Debug, Clone)]
pub(crate) struct WebTaskManager {
    pool: WebThreadPool,
}

struct WebRuntimeGuard<'g> {
    #[allow(unused)]
    inner: tokio::runtime::EnterGuard<'g>,
}
impl<'g> Drop for WebRuntimeGuard<'g> {
    fn drop(&mut self) {}
}

#[async_trait::async_trait]
#[allow(unused_variables)]
impl VirtualTaskManager for WebTaskManager {
    /// Invokes whenever a WASM thread goes idle. In some runtimes (like singlethreaded
    /// execution environments) they will need to do asynchronous work whenever the main
    /// thread goes idle and this is the place to hook for that.
    fn sleep_now(
        &self,
        time: Duration,
    ) -> Pin<Box<dyn Future<Output = ()> + Send + Sync + 'static>> {
        // The async code itself has to be sent to a main JS thread as this is where
        // time can be handled properly - later we can look at running a JS runtime
        // on the dedicated threads but that will require that processes can be unwound
        // using asyncify
        let (tx, rx) = tokio::sync::oneshot::channel();
        self.pool.spawn_shared(Box::new(move || {
            Box::pin(async move {
                let time = if time.as_millis() < i32::MAX as u128 {
                    time.as_millis() as i32
                } else {
                    i32::MAX
                };
                let promise = bindgen_sleep(time);
                let js_fut = JsFuture::from(promise);
                let _ = js_fut.await;
                let _ = tx.send(());
            })
        }));
        Box::pin(async move {
            let _ = rx.await;
        })
    }

    /// Starts an asynchronous task that will run on a shared worker pool
    /// This task must not block the execution or it could cause a deadlock
    fn task_shared(
        &self,
        task: Box<
            dyn FnOnce() -> Pin<Box<dyn Future<Output = ()> + Send + 'static>> + Send + 'static,
        >,
    ) -> Result<(), WasiThreadError> {
        self.pool.spawn_shared(Box::new(move || {
            Box::pin(async move {
                let fut = task();
                fut.await
            })
        }));
        Ok(())
    }

    /// Starts an asynchronous task will will run on a dedicated thread
    /// pulled from the worker pool that has a stateful thread local variable
    /// It is ok for this task to block execution and any async futures within its scope
    fn task_wasm(&self, task: TaskWasm) -> Result<(), WasiThreadError> {
        self.pool.spawn_wasm(task)?;
        Ok(())
    }

    /// Starts an asynchronous task will will run on a dedicated thread
    /// pulled from the worker pool. It is ok for this task to block execution
    /// and any async futures within its scope
    fn task_dedicated(
        &self,
        task: Box<dyn FnOnce() + Send + 'static>,
    ) -> Result<(), WasiThreadError> {
        self.pool.spawn_dedicated(task);
        Ok(())
    }
    /// Returns the amount of parallelism that is possible on this platform
    fn thread_parallelism(&self) -> Result<usize, WasiThreadError> {
        Ok(8)
    }
}

#[derive(Debug, Clone)]
pub struct TermStdout {
    term_tx: mpsc::UnboundedSender<TerminalCommandRx>,
    tty: TtyOptions,
}

impl TermStdout {
    pub(crate) fn new(tx: mpsc::UnboundedSender<TerminalCommandRx>, tty: TtyOptions) -> Self {
        Self { term_tx: tx, tty }
    }

    fn term_write(&self, data: &[u8]) {
        let data = match self.tty.line_feeds() {
            true => data
                .to_vec()
                .into_iter()
                .flat_map(|a| match a {
                    b'\n' => vec![b'\r', b'\n'].into_iter(),
                    a => vec![a].into_iter(),
                })
                .collect::<Vec<_>>(),
            false => data.to_vec(),
        };
        if let Ok(text) = String::from_utf8(data) {
            self.term_tx.send(TerminalCommandRx::Print(text)).unwrap();
        }
    }
}

impl AsyncRead for TermStdout {
    fn poll_read(
        self: Pin<&mut Self>,
        _cx: &mut std::task::Context<'_>,
        _buf: &mut tokio::io::ReadBuf<'_>,
    ) -> Poll<io::Result<()>> {
        Poll::Pending
    }
}

impl AsyncWrite for TermStdout {
    fn poll_write(
        self: Pin<&mut Self>,
        _cx: &mut std::task::Context<'_>,
        buf: &[u8],
    ) -> Poll<Result<usize, io::Error>> {
        self.term_write(buf);
        Poll::Ready(Ok(buf.len()))
    }

    fn poll_flush(
        self: Pin<&mut Self>,
        _cx: &mut std::task::Context<'_>,
    ) -> Poll<Result<(), io::Error>> {
        Poll::Ready(Ok(()))
    }

    fn poll_shutdown(
        self: Pin<&mut Self>,
        _cx: &mut std::task::Context<'_>,
    ) -> Poll<Result<(), io::Error>> {
        Poll::Ready(Ok(()))
    }
}

impl AsyncSeek for TermStdout {
    fn start_seek(self: Pin<&mut Self>, _position: io::SeekFrom) -> io::Result<()> {
        Ok(())
    }

    fn poll_complete(
        self: Pin<&mut Self>,
        _cx: &mut std::task::Context<'_>,
    ) -> Poll<io::Result<u64>> {
        Poll::Ready(Ok(0))
    }
}

impl VirtualFile for TermStdout {
    fn last_accessed(&self) -> u64 {
        0
    }

    fn last_modified(&self) -> u64 {
        0
    }

    fn created_time(&self) -> u64 {
        0
    }

    fn size(&self) -> u64 {
        0
    }

    fn set_len(&mut self, _new_size: u64) -> wasmer_wasix::virtual_fs::Result<()> {
        Ok(())
    }

    fn unlink(&mut self) -> BoxFuture<'static, wasmer_wasix::virtual_fs::Result<()>> {
<<<<<<< HEAD
        Box::pin(async move { Ok(()) })
=======
        Box::pin(async { Ok(()) })
>>>>>>> fd135740
    }

    fn poll_read_ready(
        self: Pin<&mut Self>,
        _cx: &mut std::task::Context<'_>,
    ) -> std::task::Poll<io::Result<usize>> {
        Poll::Pending
    }

    fn poll_write_ready(
        self: Pin<&mut Self>,
        _cx: &mut std::task::Context<'_>,
    ) -> std::task::Poll<io::Result<usize>> {
        Poll::Ready(Ok(8192))
    }
}

#[derive(Debug, Clone)]
pub struct TermLog {
    pool: WebThreadPool,
}

impl TermLog {
    #[allow(dead_code)]
    pub(crate) fn new(pool: WebThreadPool) -> Self {
        Self { pool }
    }

    fn log_write(&self, data: &[u8]) {
        let text = String::from_utf8_lossy(data).to_string();
        self.pool.spawn_shared(Box::new(move || {
            Box::pin(async move {
                // See ^1 at file header
                #[allow(unused_unsafe)]
                unsafe {
                    console::log(text.as_str())
                };
            })
        }));
    }
}

impl AsyncRead for TermLog {
    fn poll_read(
        self: Pin<&mut Self>,
        _cx: &mut std::task::Context<'_>,
        _buf: &mut tokio::io::ReadBuf<'_>,
    ) -> Poll<io::Result<()>> {
        Poll::Pending
    }
}

impl AsyncWrite for TermLog {
    fn poll_write(
        self: Pin<&mut Self>,
        _cx: &mut std::task::Context<'_>,
        buf: &[u8],
    ) -> Poll<Result<usize, io::Error>> {
        self.log_write(buf);
        Poll::Ready(Ok(buf.len()))
    }

    fn poll_flush(
        self: Pin<&mut Self>,
        _cx: &mut std::task::Context<'_>,
    ) -> Poll<Result<(), io::Error>> {
        Poll::Ready(Ok(()))
    }

    fn poll_shutdown(
        self: Pin<&mut Self>,
        _cx: &mut std::task::Context<'_>,
    ) -> Poll<Result<(), io::Error>> {
        Poll::Ready(Ok(()))
    }
}

impl AsyncSeek for TermLog {
    fn start_seek(self: Pin<&mut Self>, _position: io::SeekFrom) -> io::Result<()> {
        Ok(())
    }

    fn poll_complete(
        self: Pin<&mut Self>,
        _cx: &mut std::task::Context<'_>,
    ) -> Poll<io::Result<u64>> {
        Poll::Ready(Ok(0))
    }
}

impl VirtualFile for TermLog {
    fn last_accessed(&self) -> u64 {
        0
    }

    fn last_modified(&self) -> u64 {
        0
    }

    fn created_time(&self) -> u64 {
        0
    }

    fn size(&self) -> u64 {
        0
    }

    fn set_len(&mut self, _new_size: u64) -> wasmer_wasix::virtual_fs::Result<()> {
        Ok(())
    }

    fn unlink(&mut self) -> BoxFuture<'static, wasmer_wasix::virtual_fs::Result<()>> {
<<<<<<< HEAD
        Box::pin(async move { Ok(()) })
=======
        Box::pin(async { Ok(()) })
>>>>>>> fd135740
    }

    fn poll_read_ready(
        self: Pin<&mut Self>,
        _cx: &mut std::task::Context<'_>,
    ) -> std::task::Poll<io::Result<usize>> {
        Poll::Pending
    }

    fn poll_write_ready(
        self: Pin<&mut Self>,
        _cx: &mut std::task::Context<'_>,
    ) -> std::task::Poll<io::Result<usize>> {
        Poll::Ready(Ok(8192))
    }
}

impl wasmer_wasix::Runtime for WebRuntime {
    fn networking(&self) -> &wasmer_wasix::virtual_net::DynVirtualNetworking {
        &self.net
    }

    fn task_manager(&self) -> &Arc<dyn VirtualTaskManager> {
        &self.tasks
    }

    fn tty(&self) -> Option<&(dyn TtyBridge + Send + Sync)> {
        Some(self)
    }

    fn http_client(&self) -> Option<&DynHttpClient> {
        Some(&self.http_client)
    }

    fn module_cache(&self) -> Arc<dyn ModuleCache + Send + Sync> {
        Arc::clone(&self.module_cache)
    }

    fn package_loader(&self) -> Arc<dyn PackageLoader + Send + Sync> {
        Arc::clone(&self.package_loader) as Arc<dyn PackageLoader + Send + Sync>
    }

    fn source(&self) -> Arc<dyn Source + Send + Sync> {
        Arc::clone(&self.source) as Arc<dyn Source + Send + Sync>
    }
}

impl TtyBridge for WebRuntime {
    fn reset(&self) {
        self.tty.set_echo(true);
        self.tty.set_line_buffering(true);
        self.tty.set_line_feeds(true);
    }

    fn tty_get(&self) -> WasiTtyState {
        WasiTtyState {
            cols: self.tty.cols(),
            rows: self.tty.rows(),
            width: 800,
            height: 600,
            stdin_tty: true,
            stdout_tty: true,
            stderr_tty: true,
            echo: self.tty.echo(),
            line_buffered: self.tty.line_buffering(),
            line_feeds: self.tty.line_feeds(),
        }
    }

    fn tty_set(&self, tty_state: WasiTtyState) {
        self.tty.set_cols(tty_state.cols);
        self.tty.set_rows(tty_state.rows);
        self.tty.set_echo(tty_state.echo);
        self.tty.set_line_buffering(tty_state.line_buffered);
        self.tty.set_line_feeds(tty_state.line_feeds);
    }

    /*
    fn cls(&self) -> Pin<Box<dyn Future<Output = io::Result<()>>>> {
        let tx = self.term_tx.clone();
        Box::pin(async move {
            let _ = tx.send(TerminalCommandRx::Cls);
            Ok(())
        })
    }
    */
}

#[derive(Clone, Debug)]
struct WebHttpClient {
    pool: WebThreadPool,
}

impl WebHttpClient {
    async fn do_request(request: HttpRequest) -> Result<HttpResponse, anyhow::Error> {
        let resp = crate::common::fetch(
            request.url.as_str(),
            request.method.as_str(),
            request.options.gzip,
            request.options.cors_proxy,
            &request.headers,
            request.body,
        )
        .await?;

        let redirected = resp.redirected();
        let status = StatusCode::from_u16(resp.status())?;

        let data = crate::common::get_response_data(resp).await?;

        // FIXME: we can't implement this as the method resp.headers().keys() is missing!
        // how else are we going to parse the headers?
        let headers = HeaderMap::new();

        debug!("received {} bytes", data.len());
        let resp = HttpResponse {
            redirected,
            status,
            headers,
            body: Some(data),
        };
        debug!("response status {}", status);

        Ok(resp)
    }
}

impl wasmer_wasix::http::HttpClient for WebHttpClient {
    fn request(
        &self,
        request: wasmer_wasix::http::HttpRequest,
    ) -> BoxFuture<Result<wasmer_wasix::http::HttpResponse, anyhow::Error>> {
        let (tx, rx) = tokio::sync::oneshot::channel();
        // The async code itself has to be sent to a main JS thread as this is where
        // HTTP requests can be handled properly - later we can look at running a JS runtime
        // on the dedicated threads but that will require that processes can be unwound
        // using asyncify
        self.pool.spawn_shared(Box::new(move || {
            Box::pin(async move {
                let res = Self::do_request(request).await;
                let _ = tx.send(res);
            })
        }));
        Box::pin(async move { rx.await.unwrap() })
    }
}

#[wasm_bindgen(module = "/js/time.js")]
extern "C" {
    #[wasm_bindgen(js_name = "sleep")]
    pub fn bindgen_sleep(ms: i32) -> Promise;
}<|MERGE_RESOLUTION|>--- conflicted
+++ resolved
@@ -86,17 +86,8 @@
         // even if the filesystem cache fails (i.e. because we're compiled to
         // wasm32-unknown-unknown and running in a browser), the in-memory layer
         // should still work.
-<<<<<<< HEAD
-        let checkout_dir = wasmer_dir.join("checkouts");
-        let cache_dir = wasmer_dir.join("compiled");
-        let package_loader =
-            BuiltinPackageLoader::new_with_client(checkout_dir, http_client.clone());
-        let module_cache =
-            ThreadLocalCache::default().with_fallback(FileSystemCache::new(cache_dir));
-=======
         let package_loader = BuiltinPackageLoader::new_only_client(http_client.clone());
         let module_cache = WebWorkerModuleCache::default();
->>>>>>> fd135740
         WebRuntime {
             pool,
             tasks: runtime,
@@ -303,11 +294,7 @@
     }
 
     fn unlink(&mut self) -> BoxFuture<'static, wasmer_wasix::virtual_fs::Result<()>> {
-<<<<<<< HEAD
-        Box::pin(async move { Ok(()) })
-=======
         Box::pin(async { Ok(()) })
->>>>>>> fd135740
     }
 
     fn poll_read_ready(
@@ -420,11 +407,7 @@
     }
 
     fn unlink(&mut self) -> BoxFuture<'static, wasmer_wasix::virtual_fs::Result<()>> {
-<<<<<<< HEAD
-        Box::pin(async move { Ok(()) })
-=======
         Box::pin(async { Ok(()) })
->>>>>>> fd135740
     }
 
     fn poll_read_ready(
