--- conflicted
+++ resolved
@@ -588,12 +588,8 @@
             TargetOnDisk::WebAssemblyBinary | TargetOnDisk::Wat => {
                 let wasm = std::fs::read(path)?;
 
-<<<<<<< HEAD
                 pb.set_message("Compiling to WebAssembly");
-                let module = runtime
-                    .load_module_sync(&wasm)
-                    .with_context(|| format!("Unable to compile \"{}\"", path.display()))?;
-=======
+
                 let tasks = runtime.task_manager();
                 let module_cache = runtime.module_cache();
                 let module_hash = ModuleHash::sha256(&wasm);
@@ -629,7 +625,6 @@
                         module
                     }
                 };
->>>>>>> eab445c7
 
                 Ok(ExecutableTarget::WebAssembly {
                     module,
