use crate::relocation::{TrapData, TrapSink};
use crate::resolver::FuncResolver;
use crate::trampoline::Trampolines;
use libc::c_void;
use std::{any::Any, cell::Cell, ptr::NonNull, sync::Arc};
use wasmer_runtime_core::{
<<<<<<< HEAD
    backend::{ProtectedCaller, Token, UserTrapper},
    error::RuntimeResult,
    export::Context,
    module::{ModuleInfo, ModuleInner, ResourceIndex},
=======
    backend::{RunnableModule, UserTrapper},
    module::ModuleInfo,
>>>>>>> e8d335cf
    typed_func::{Wasm, WasmTrapInfo},
    types::{LocalFuncIndex, SigIndex},
    vm,
};

#[cfg(unix)]
mod unix;

#[cfg(windows)]
mod windows;

#[cfg(unix)]
pub use self::unix::*;

#[cfg(windows)]
pub use self::windows::*;

thread_local! {
    pub static TRAP_EARLY_DATA: Cell<Option<Box<dyn Any>>> = Cell::new(None);
}

pub struct Trapper;

impl UserTrapper for Trapper {
    unsafe fn do_early_trap(&self, data: Box<dyn Any>) -> ! {
        TRAP_EARLY_DATA.with(|cell| cell.set(Some(data)));
        trigger_trap()
    }
}

pub struct Caller {
    handler_data: HandlerData,
    trampolines: Arc<Trampolines>,
    resolver: FuncResolver,
}

impl Caller {
    pub fn new(
        handler_data: HandlerData,
        trampolines: Arc<Trampolines>,
        resolver: FuncResolver,
    ) -> Self {
<<<<<<< HEAD
        let mut func_export_set = HashSet::new();
        for export_index in module.exports.values() {
            if let ResourceIndex::Func(func_index) = export_index {
                func_export_set.insert(*func_index);
            }
        }
        if let Some(start_func_index) = module.start_func {
            func_export_set.insert(start_func_index);
        }

=======
>>>>>>> e8d335cf
        Self {
            handler_data,
            trampolines,
            resolver,
        }
    }
}

impl RunnableModule for Caller {
    fn get_func(&self, _: &ModuleInfo, func_index: LocalFuncIndex) -> Option<NonNull<vm::Func>> {
        self.resolver.lookup(func_index)
    }

    fn get_trampoline(&self, _: &ModuleInfo, sig_index: SigIndex) -> Option<Wasm> {
        unsafe extern "C" fn invoke(
            trampoline: unsafe extern "C" fn(*mut vm::Ctx, NonNull<vm::Func>, *const u64, *mut u64),
            ctx: *mut vm::Ctx,
            func: NonNull<vm::Func>,
            args: *const u64,
            rets: *mut u64,
            _trap_info: *mut WasmTrapInfo,
            invoke_env: Option<NonNull<c_void>>,
        ) -> bool {
            let handler_data = &*invoke_env.unwrap().cast().as_ptr();

            #[cfg(not(target_os = "windows"))]
            let res = call_protected(handler_data, || {
                // Leap of faith.
                trampoline(ctx, func, args, rets);
            })
            .is_ok();

            // the trampoline is called from C on windows
            #[cfg(target_os = "windows")]
            let res = call_protected(handler_data, trampoline, ctx, func, args, rets).is_ok();

            res
        }

        let trampoline = self
            .trampolines
            .lookup(sig_index)
            .expect("that trampoline doesn't exist");

        Some(unsafe {
            Wasm::from_raw_parts(
                trampoline,
                invoke,
                Some(NonNull::from(&self.handler_data).cast()),
            )
        })
    }

    fn get_early_trapper(&self) -> Box<dyn UserTrapper> {
        Box::new(Trapper)
    }
}

<<<<<<< HEAD
fn get_func_from_index<'a>(
    module: &'a ModuleInner,
    import_backing: &ImportBacking,
    func_index: FuncIndex,
) -> (NonNull<vm::Func>, Context, &'a FuncSig, SigIndex) {
    let sig_index = *module
        .info
        .func_assoc
        .get(func_index)
        .expect("broken invariant, incorrect func index");

    let (func_ptr, ctx) = match func_index.local_or_import(&module.info) {
        LocalOrImport::Local(local_func_index) => (
            module
                .func_resolver
                .get(&module, local_func_index)
                .expect("broken invariant, func resolver not synced with module.exports")
                .cast(),
            Context::Internal,
        ),
        LocalOrImport::Import(imported_func_index) => {
            let imported_func = import_backing.imported_func(imported_func_index);
            (
                NonNull::new(imported_func.func as *mut _).unwrap(),
                Context::External(imported_func.ctx),
            )
        }
    };

    let signature = &module.info.signatures[sig_index];

    (func_ptr, ctx, signature, sig_index)
}

=======
>>>>>>> e8d335cf
unsafe impl Send for HandlerData {}
unsafe impl Sync for HandlerData {}

#[derive(Clone)]
pub struct HandlerData {
    pub trap_data: Arc<TrapSink>,
    exec_buffer_ptr: *const c_void,
    exec_buffer_size: usize,
}

impl HandlerData {
    pub fn new(
        trap_data: Arc<TrapSink>,
        exec_buffer_ptr: *const c_void,
        exec_buffer_size: usize,
    ) -> Self {
        Self {
            trap_data,
            exec_buffer_ptr,
            exec_buffer_size,
        }
    }

    pub fn lookup(&self, ip: *const c_void) -> Option<TrapData> {
        let ip = ip as usize;
        let buffer_ptr = self.exec_buffer_ptr as usize;

        if buffer_ptr <= ip && ip < buffer_ptr + self.exec_buffer_size {
            let offset = ip - buffer_ptr;
            self.trap_data.lookup(offset)
        } else {
            None
        }
    }
}<|MERGE_RESOLUTION|>--- conflicted
+++ resolved
@@ -4,15 +4,10 @@
 use libc::c_void;
 use std::{any::Any, cell::Cell, ptr::NonNull, sync::Arc};
 use wasmer_runtime_core::{
-<<<<<<< HEAD
-    backend::{ProtectedCaller, Token, UserTrapper},
+    backend::{RunnableModule, UserTrapper},
     error::RuntimeResult,
     export::Context,
     module::{ModuleInfo, ModuleInner, ResourceIndex},
-=======
-    backend::{RunnableModule, UserTrapper},
-    module::ModuleInfo,
->>>>>>> e8d335cf
     typed_func::{Wasm, WasmTrapInfo},
     types::{LocalFuncIndex, SigIndex},
     vm,
@@ -55,19 +50,6 @@
         trampolines: Arc<Trampolines>,
         resolver: FuncResolver,
     ) -> Self {
-<<<<<<< HEAD
-        let mut func_export_set = HashSet::new();
-        for export_index in module.exports.values() {
-            if let ResourceIndex::Func(func_index) = export_index {
-                func_export_set.insert(*func_index);
-            }
-        }
-        if let Some(start_func_index) = module.start_func {
-            func_export_set.insert(start_func_index);
-        }
-
-=======
->>>>>>> e8d335cf
         Self {
             handler_data,
             trampolines,
@@ -126,43 +108,6 @@
     }
 }
 
-<<<<<<< HEAD
-fn get_func_from_index<'a>(
-    module: &'a ModuleInner,
-    import_backing: &ImportBacking,
-    func_index: FuncIndex,
-) -> (NonNull<vm::Func>, Context, &'a FuncSig, SigIndex) {
-    let sig_index = *module
-        .info
-        .func_assoc
-        .get(func_index)
-        .expect("broken invariant, incorrect func index");
-
-    let (func_ptr, ctx) = match func_index.local_or_import(&module.info) {
-        LocalOrImport::Local(local_func_index) => (
-            module
-                .func_resolver
-                .get(&module, local_func_index)
-                .expect("broken invariant, func resolver not synced with module.exports")
-                .cast(),
-            Context::Internal,
-        ),
-        LocalOrImport::Import(imported_func_index) => {
-            let imported_func = import_backing.imported_func(imported_func_index);
-            (
-                NonNull::new(imported_func.func as *mut _).unwrap(),
-                Context::External(imported_func.ctx),
-            )
-        }
-    };
-
-    let signature = &module.info.signatures[sig_index];
-
-    (func_ptr, ctx, signature, sig_index)
-}
-
-=======
->>>>>>> e8d335cf
 unsafe impl Send for HandlerData {}
 unsafe impl Sync for HandlerData {}
 
