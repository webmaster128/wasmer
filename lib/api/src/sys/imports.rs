--- conflicted
+++ resolved
@@ -1,8 +1,6 @@
 //! The import module contains the implementation data structures and helper functions used to
 //! manipulate and access a wasm module's imports including memories, tables, globals, and
 //! functions.
-#[cfg(feature = "compiler")]
-use crate::{AsStoreMut, Memory};
 use crate::{Exports, Extern, Module};
 use std::collections::HashMap;
 use std::fmt;
@@ -131,11 +129,7 @@
     pub fn import_shared_memory(
         &mut self,
         module: &Module,
-<<<<<<< HEAD
-        store: &mut impl AsStoreMut,
-=======
         store: &mut impl crate::AsStoreMut,
->>>>>>> a298f588
     ) -> Option<VMSharedMemory> {
         // Determine if shared memory needs to be created and imported
         let shared_memory = module
@@ -152,11 +146,7 @@
             self.define(
                 "env",
                 "memory",
-<<<<<<< HEAD
-                Memory::new_from_existing(store, memory.clone().into()),
-=======
                 crate::Memory::new_from_existing(store, memory.clone().into()),
->>>>>>> a298f588
             );
             Some(memory)
         } else {
@@ -204,11 +194,7 @@
     }
 
     /// Iterates through all the imports in this structure
-<<<<<<< HEAD
-    pub fn iter<'a>(&'a self) -> ImportsIterator<'a> {
-=======
     pub fn iter(&self) -> ImportsIterator<'_> {
->>>>>>> a298f588
         ImportsIterator::new(self)
     }
 }
