--- conflicted
+++ resolved
@@ -87,17 +87,16 @@
     // HEAP32[stacksize >> 2] = TOTAL_STACK;
     0
 }
-<<<<<<< HEAD
+pub fn _pthread_attr_init(_ctx: &mut Ctx, _a: i32) -> i32 {
+    debug!("emscripten::_pthread_attr_init({})", _a);
+    0
+}
 pub fn _pthread_cancel(_ctx: &mut Ctx, _a: i32) -> i32 {
     debug!("emscripten::_pthread_cancel");
     0
 }
 pub fn _pthread_cond_destroy(_ctx: &mut Ctx, _a: i32) -> i32 {
     debug!("emscripten::_pthread_cond_destroy");
-=======
-pub fn _pthread_attr_init(_ctx: &mut Ctx, _a: i32) -> i32 {
-    debug!("emscripten::_pthread_attr_init({})", _a);
->>>>>>> 0f81cd47
     0
 }
 pub fn _pthread_attr_setstacksize(_ctx: &mut Ctx, _a: i32, _b: i32) -> i32 {
