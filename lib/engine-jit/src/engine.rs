//! JIT compilation.

use crate::{CodeMemory, JITArtifact};
use std::collections::HashMap;
use std::sync::{Arc, Mutex};
use wasm_common::entity::PrimaryMap;
use wasm_common::{FunctionIndex, FunctionType, LocalFunctionIndex, SignatureIndex};
use wasmer_compiler::{
    CompileError, CustomSection, CustomSectionProtection, FunctionBody, SectionIndex,
};
#[cfg(feature = "compiler")]
use wasmer_compiler::{Compiler, CompilerConfig};
use wasmer_engine::{Artifact, DeserializeError, Engine, Tunables};
use wasmer_runtime::{
    ModuleInfo, SignatureRegistry, VMFunctionBody, VMSharedSignatureIndex, VMTrampoline,
};

/// A WebAssembly `JIT` Engine.
#[derive(Clone)]
pub struct JITEngine {
    inner: Arc<Mutex<JITEngineInner>>,
    tunables: Arc<dyn Tunables + Send + Sync>,
}

impl JITEngine {
    /// Create a new `JITEngine` with the given config
    #[cfg(feature = "compiler")]
    pub fn new(
        config: Box<dyn CompilerConfig>,
        tunables: impl Tunables + 'static + Send + Sync,
    ) -> Self {
        let compiler = config.compiler();
        Self {
            inner: Arc::new(Mutex::new(JITEngineInner {
                compiler: Some(compiler),
                function_call_trampolines: HashMap::new(),
                code_memory: CodeMemory::new(),
                signatures: SignatureRegistry::new(),
            })),
            tunables: Arc::new(tunables),
        }
    }

    /// Create a headless `JITEngine`
    ///
    /// A headless engine is an engine without any compiler attached.
    /// This is useful for assuring a minimal runtime for running
    /// WebAssembly modules.
    ///
    /// For example, for running in IoT devices where compilers are very
    /// expensive, or also to optimize startup speed.
    ///
    /// # Important
    ///
    /// Headless engines can't compile or validate any modules,
    /// they just take already processed Modules (via `Module::serialize`).
    pub fn headless(tunables: impl Tunables + 'static + Send + Sync) -> Self {
        Self {
            inner: Arc::new(Mutex::new(JITEngineInner {
                #[cfg(feature = "compiler")]
                compiler: None,
                function_call_trampolines: HashMap::new(),
                code_memory: CodeMemory::new(),
                signatures: SignatureRegistry::new(),
            })),
            tunables: Arc::new(tunables),
        }
    }

    pub(crate) fn inner(&self) -> std::sync::MutexGuard<'_, JITEngineInner> {
        self.inner.lock().unwrap()
    }

    pub(crate) fn inner_mut(&self) -> std::sync::MutexGuard<'_, JITEngineInner> {
        self.inner.lock().unwrap()
    }
}

impl Engine for JITEngine {
    /// Get the tunables
    fn tunables(&self) -> &dyn Tunables {
        &*self.tunables
    }

    /// Register a signature
    fn register_signature(&self, func_type: &FunctionType) -> VMSharedSignatureIndex {
        let compiler = self.inner();
        compiler.signatures().register(func_type)
    }

    /// Lookup a signature
    fn lookup_signature(&self, sig: VMSharedSignatureIndex) -> Option<FunctionType> {
        let compiler = self.inner();
        compiler.signatures().lookup(sig)
    }

    /// Retrieves a trampoline given a signature
    fn function_call_trampoline(&self, sig: VMSharedSignatureIndex) -> Option<VMTrampoline> {
        self.inner().function_call_trampoline(sig)
    }

    /// Validates a WebAssembly module
    fn validate(&self, binary: &[u8]) -> Result<(), CompileError> {
        self.inner().validate(binary)
    }

    /// Compile a WebAssembly binary
    fn compile(&self, binary: &[u8]) -> Result<Arc<dyn Artifact>, CompileError> {
        Ok(Arc::new(JITArtifact::new(&self, binary)?))
    }

    /// Deserializes a WebAssembly module
    unsafe fn deserialize(&self, bytes: &[u8]) -> Result<Arc<dyn Artifact>, DeserializeError> {
        Ok(Arc::new(JITArtifact::deserialize(&self, &bytes)?))
    }
}

/// The inner contents of `JITEngine`
pub struct JITEngineInner {
    /// The compiler
    #[cfg(feature = "compiler")]
    compiler: Option<Box<dyn Compiler + Send>>,
    /// Pointers to trampoline functions used to enter particular signatures
    function_call_trampolines: HashMap<VMSharedSignatureIndex, VMTrampoline>,
    /// The code memory is responsible of publishing the compiled
    /// functions to memory.
    code_memory: CodeMemory,
    /// The signature registry is used mainly to operate with trampolines
    /// performantly.
    signatures: SignatureRegistry,
}

impl JITEngineInner {
    /// Gets the compiler associated to this JIT
    #[cfg(feature = "compiler")]
    pub fn compiler(&self) -> Result<&dyn Compiler, CompileError> {
        if self.compiler.is_none() {
            return Err(CompileError::Codegen("The JITEngine is operating in headless mode, so it can only execute already compiled Modules.".to_string()));
        }
        Ok(&**self.compiler.as_ref().unwrap())
    }

    /// Validate the module
    #[cfg(feature = "compiler")]
    pub fn validate<'data>(&self, data: &'data [u8]) -> Result<(), CompileError> {
        self.compiler()?.validate_module(data)
    }

    /// Validate the module
    #[cfg(not(feature = "compiler"))]
    pub fn validate<'data>(&self, _data: &'data [u8]) -> Result<(), CompileError> {
        Err(CompileError::Validate(
            "Validation is only enabled with the compiler feature".to_string(),
        ))
    }

    /// Allocate custom sections into memory
    pub(crate) fn allocate_custom_sections(
        &mut self,
        custom_sections: &PrimaryMap<SectionIndex, CustomSection>,
    ) -> Result<PrimaryMap<SectionIndex, *const u8>, CompileError> {
        let mut result = PrimaryMap::with_capacity(custom_sections.len());
        for (_, section) in custom_sections.iter() {
            let buffer: &[u8] = match section.protection {
                CustomSectionProtection::Read => section.bytes.as_slice(),
                CustomSectionProtection::ReadExecute => self
                    .code_memory
                    .allocate_for_executable_custom_section(&section.bytes)
                    .map_err(|message| {
                        CompileError::Resource(format!(
                            "failed to allocate executable memory for custom section: {}",
                            message
                        ))
                    })?,
            };
            result.push(buffer.as_ptr());
        }
        Ok(result)
    }

<<<<<<< HEAD
    /// Allocate compiled functions into memory
=======
    /// Compile the given function bodies.
    #[allow(clippy::type_complexity)]
>>>>>>> c8c7d8a9
    pub(crate) fn allocate(
        &mut self,
        module: &ModuleInfo,
        functions: &PrimaryMap<LocalFunctionIndex, FunctionBody>,
        function_call_trampolines: &PrimaryMap<SignatureIndex, FunctionBody>,
        dynamic_function_trampolines: &PrimaryMap<FunctionIndex, FunctionBody>,
    ) -> Result<
        (
            PrimaryMap<LocalFunctionIndex, *mut [VMFunctionBody]>,
            PrimaryMap<FunctionIndex, *const VMFunctionBody>,
        ),
        CompileError,
    > {
        // Allocate all of the compiled functions into executable memory,
        // copying over their contents.
        let allocated_functions =
            self.code_memory
                .allocate_functions(&functions)
                .map_err(|message| {
                    CompileError::Resource(format!(
                        "failed to allocate memory for functions: {}",
                        message
                    ))
                })?;

        for (sig_index, compiled_function) in function_call_trampolines.iter() {
            let func_type = module.signatures.get(sig_index).unwrap();
            let index = self.signatures.register(&func_type);
            if self.function_call_trampolines.contains_key(&index) {
                // We don't need to allocate the trampoline in case
                // it's signature is already allocated.
                continue;
            }
            let ptr = self
                .code_memory
                .allocate_for_function(&compiled_function)
                .map_err(|message| {
                    CompileError::Resource(format!(
                        "failed to allocate memory for function call trampolines: {}",
                        message
                    ))
                })?
                .as_ptr();
            let trampoline =
                unsafe { std::mem::transmute::<*const VMFunctionBody, VMTrampoline>(ptr) };
            self.function_call_trampolines.insert(index, trampoline);
        }

        let allocated_dynamic_function_trampolines = dynamic_function_trampolines
            .values()
            .map(|compiled_function| {
                let ptr = self
                    .code_memory
                    .allocate_for_function(&compiled_function)
                    .map_err(|message| {
                        CompileError::Resource(format!(
                            "failed to allocate memory for dynamic function trampolines: {}",
                            message
                        ))
                    })?
                    .as_ptr();
                Ok(ptr)
            })
            .collect::<Result<PrimaryMap<FunctionIndex, _>, CompileError>>()?;

        Ok((allocated_functions, allocated_dynamic_function_trampolines))
    }

    /// Make memory containing compiled code executable.
    pub(crate) fn publish_compiled_code(&mut self, eh_frame: Option<&[u8]>) {
        self.code_memory.publish(eh_frame);
    }

    /// Shared signature registry.
    pub fn signatures(&self) -> &SignatureRegistry {
        &self.signatures
    }

    /// Gets the trampoline pre-registered for a particular signature
    pub fn function_call_trampoline(&self, sig: VMSharedSignatureIndex) -> Option<VMTrampoline> {
        self.function_call_trampolines.get(&sig).cloned()
    }
}<|MERGE_RESOLUTION|>--- conflicted
+++ resolved
@@ -178,12 +178,8 @@
         Ok(result)
     }
 
-<<<<<<< HEAD
     /// Allocate compiled functions into memory
-=======
-    /// Compile the given function bodies.
     #[allow(clippy::type_complexity)]
->>>>>>> c8c7d8a9
     pub(crate) fn allocate(
         &mut self,
         module: &ModuleInfo,
