--- conflicted
+++ resolved
@@ -320,11 +320,13 @@
         match export {
             ExportIndex::Function(index) => {
                 let sig_index = &self.module.functions[*index];
-<<<<<<< HEAD
                 let (address, vmctx, function_ptr) =
                     if let Some(def_index) = self.module.local_func_index(*index) {
                         (
                             self.functions[def_index].0 as *const _,
+                            VMFunctionEnvironment {
+                                vmctx: self.vmctx_ptr(),
+                            },
                             self.vmctx_ptr(),
                             None,
                         )
@@ -333,20 +335,6 @@
                         let initializer = self.imported_function_env_initializer(*index);
                         (import.body, import.vmctx, initializer)
                     };
-=======
-                let (address, vmctx) = if let Some(def_index) = self.module.local_func_index(*index)
-                {
-                    (
-                        self.functions[def_index].0 as *const _,
-                        VMFunctionEnvironment {
-                            vmctx: self.vmctx_ptr(),
-                        },
-                    )
-                } else {
-                    let import = self.imported_function(*index);
-                    (import.body, import.environment)
-                };
->>>>>>> be52ece3
                 let call_trampoline = Some(self.function_call_trampolines[*sig_index]);
                 let signature = self.module.signatures[*sig_index].clone();
                 ExportFunction {
@@ -440,13 +428,8 @@
 
         // Make the call.
         unsafe {
-<<<<<<< HEAD
-            catch_traps(callee_extra_data, || {
-                mem::transmute::<*const VMFunctionBody, unsafe extern "C" fn(*mut VMContext)>(
-=======
             catch_traps(callee_vmctx, || {
                 mem::transmute::<*const VMFunctionBody, unsafe extern "C" fn(VMFunctionEnvironment)>(
->>>>>>> be52ece3
                     callee_address,
                 )(callee_extra_data)
             })
