--- conflicted
+++ resolved
@@ -13,18 +13,13 @@
 # See more keys and their definitions at https://doc.rust-lang.org/cargo/reference/manifest.html
 
 [dependencies]
-<<<<<<< HEAD
 wasmer = { default-features = false, path = "../api", version = "3.0.0-beta" }
 wit-bindgen-rust = { package = "wasmer-wit-bindgen-rust", version = "0.1.1" }
 wit-bindgen-rust-wasm = { package = "wasmer-wit-bindgen-gen-rust-wasm", version = "0.1.1" }
 wit-bindgen-core = { package = "wasmer-wit-bindgen-gen-core", version = "0.1.1" }
 wit-parser = { package = "wasmer-wit-parser", version = "0.1.1" }
-wasmer-types = { path = "../types", version = "=3.0.0-beta" }
-wasmer-derive = { path = "../derive", version = "=3.0.0-beta" }
-=======
 wasmer-types = { path = "../types", version = "=3.0.0-beta.2" }
 wasmer-derive = { path = "../derive", version = "=3.0.0-beta.2" }
->>>>>>> 6ca9a39c
 serde = { version = "1.0", features = ["derive"], optional = true }
 byteorder = "1.3"
 time = "0.2"
