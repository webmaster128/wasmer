--- conflicted
+++ resolved
@@ -2,19 +2,10 @@
 //! This tests checks that the provided functions (both native and
 //! dynamic ones) work properly.
 
-<<<<<<< HEAD
-use test_utils::wasmer_compilers;
-
-wasmer_compilers! {
-    use wasmer::*;
-    use anyhow::Result;
-    use std::sync::atomic::{AtomicUsize, Ordering::SeqCst};
-=======
 use crate::utils::get_store;
 use anyhow::Result;
 use std::sync::atomic::{AtomicUsize, Ordering::SeqCst};
 use wasmer::*;
->>>>>>> 7592ff94
 
 fn get_module(store: &Store) -> Result<Module> {
     let wat = r#"
