--- conflicted
+++ resolved
@@ -5,13 +5,10 @@
 Blocks of changes will separated by version increments.
 
 ## **[Unreleased]**
-<<<<<<< HEAD
 - [#542](https://github.com/wasmerio/wasmer/pull/542) Add SIMD support to wasmer and implement it in the LLVM backend only.
-=======
 
 ## 0.5.7
 - [#575](https://github.com/wasmerio/wasmer/pull/575) Prepare for release; update wapm to 0.3.6
->>>>>>> dbfd1c61
 - [#555](https://github.com/wasmerio/wasmer/pull/555) WASI filesystem rewrite.  Major improvements
   - adds virtual root showing all preopened directories
   - improved sandboxing and code-reuse
